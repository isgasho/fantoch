use dashmap::{DashMap, ElementGuard, Iter};
use fantoch::kvs::Key;
<<<<<<< HEAD
use std::sync::Arc;
=======
use std::collections::BTreeSet;

type SharedIter<'a, V> =
    Iter<'a, Key, V, RandomState, DashMap<Key, V, RandomState>>;
>>>>>>> 00b91397

#[derive(Debug, Clone)]
pub struct Shared<V: 'static> {
    clocks: Arc<DashMap<Key, V>>,
}

impl<V> Shared<V>
where
    V: Default,
{
    // Create a `SharedClocks` instance.
    pub fn new() -> Self {
        // create clocks
        let clocks = Arc::new(DashMap::new());
        Self { clocks }
    }

    // Tries to retrieve the current value associated with `key`. If there's no
    // associated value, an entry will be created.
    pub fn get(&self, key: &Key) -> ElementGuard<Key, V> {
        match self.clocks.get(key) {
            Some(value) => value,
            None => {
                self.maybe_insert(key);
                return self.get(key);
            }
        }
    }

    // Tries to retrieve the current value associated with `keys`. An entry will
    // be created for each of the non-existing keys.
    pub fn get_all<'k, 'd>(
        &'d self,
        keys: &BTreeSet<&'k Key>,
        refs: &mut Vec<(&'k Key, Ref<'d, Key, V>)>,
    ) {
        for key in keys {
            match self.clocks.get(*key) {
                Some(value) => {
                    refs.push((key, value));
                }
                None => {
                    // clear any previous references to the map (since
                    // `self.clocks.entry` can deadlock if we hold any
                    // references to `self.clocks`)
                    refs.clear();
                    // make sure key exits, and start again
                    self.maybe_insert(key);
                    return self.get_all(keys, refs);
                }
            }
        }
    }

    pub fn iter(&self) -> Iter<Key, V> {
        self.clocks.iter()
    }

    pub fn len(&self) -> usize {
        self.clocks.len()
    }

    fn maybe_insert(&self, key: &Key) {
        // insert entry only if it doesn't yet exist:
        // - maybe another thread tried to `maybe_insert` and was able to insert
        //   before us
        // - replacing this function with what follows should make the tests
        //   fail (blindly inserting means that we could lose updates)
        // `self.clocks.insert(key.clone(), V::default());`
        // - `Entry::or_*` methods from `dashmap` ensure that we don't lose any
        //   updates. See: https://github.com/xacrimon/dashmap/issues/47
        // TODO this functionality seems to have been removed
        // self.clocks.entry(key.clone()).or_default();
    }
}<|MERGE_RESOLUTION|>--- conflicted
+++ resolved
@@ -1,13 +1,7 @@
 use dashmap::{DashMap, ElementGuard, Iter};
 use fantoch::kvs::Key;
-<<<<<<< HEAD
+use std::collections::BTreeSet;
 use std::sync::Arc;
-=======
-use std::collections::BTreeSet;
-
-type SharedIter<'a, V> =
-    Iter<'a, Key, V, RandomState, DashMap<Key, V, RandomState>>;
->>>>>>> 00b91397
 
 #[derive(Debug, Clone)]
 pub struct Shared<V: 'static> {
@@ -39,10 +33,10 @@
 
     // Tries to retrieve the current value associated with `keys`. An entry will
     // be created for each of the non-existing keys.
-    pub fn get_all<'k, 'd>(
-        &'d self,
+    pub fn get_all<'k>(
+        &self,
         keys: &BTreeSet<&'k Key>,
-        refs: &mut Vec<(&'k Key, Ref<'d, Key, V>)>,
+        refs: &mut Vec<(&'k Key, ElementGuard<Key, V>)>,
     ) {
         for key in keys {
             match self.clocks.get(*key) {
